function coretype(M)
    if isdefined(M, :name)
        return M.name
    else
        return coretype(M.body)
    end
end

function finaltypes(T::Type)
    s = InteractiveUtils.subtypes(T)
    if isempty(s)
        return [T, ]
    else
        return reduce(vcat, [finaltypes(S) for S in s])
    end
end


# NOTE: deprecated, see @mlj_model
"""

    @set_defaults ModelType(args...)
    @set_defaults ModelType args

Create a keyword constructor for any type `ModelType<:MLJBase.Model`,
using as default values those listed in `args`. These must include a
value for every field, and in the order appearing in
`fieldnames(ModelType)`.

The constructor created calls `MLJBase.clean!(model)` on the
instantiated object `model` and calls `@warn messsage` if `messsage =
MLJBase.clean!(model)` is non-empty. Note that `MLJBase.clean!` has a
trivial fallback defined for all subtypes of `MLJBase.Model`.

### Example

   mutable struct Foo
      x::Int
      y
   end

   @set_defaults Foo(1,2)

   julia> Foo()
   Foo(1, 2)

   julia> Foo(x=1, y="house")
   Foo(1, "house")

   @set_defaults Foo [4, 5]

   julia> Foo()
   Foo(4, 5)

"""
macro set_defaults(ex)
    T_ex = ex.args[1]
    value_exs = ex.args[2:end]
    values = [__module__.eval(ex) for ex in value_exs]
    set_defaults_(__module__, T_ex, values)
    return nothing
end

macro set_defaults(T_ex, values_ex)
    values =__module__.eval(values_ex)
    set_defaults_(__module__, T_ex, values)
    return nothing
end

function set_defaults_(mod, T_ex, values)
    T = mod.eval(T_ex)
    fields = fieldnames(T)
    length(fields) == length(values) ||
        error("Provide the same number of default values as fields. ")

    equality_pair_exs = [Expr(:kw, fields[i], values[i]) for i in
                         eachindex(values)]

    program = quote
        $T_ex(; $(equality_pair_exs...)) =
            $T_ex($(fields...))
    end
    mod.eval(program)

end

"""
    flat_values(t::NamedTuple)

View a nested named tuple `t` as a tree and return, as a tuple, the values
at the leaves, in the order they appear in the original tuple.

```julia-repl
julia> t = (X = (x = 1, y = 2), Y = 3)
julia> flat_values(t)
(1, 2, 3)
```

"""
function flat_values(params::NamedTuple)
    values = []
    for k in keys(params)
        value = getproperty(params, k)
        if value isa NamedTuple
            append!(values, flat_values(value))
        else
            push!(values, value)
        end
    end
    return Tuple(values)
end

## RECURSIVE VERSIONS OF getproperty and setproperty!

# applying the following to `:(a.b.c)` returns `(:(a.b), :c)`
function reduce_nested_field(ex)
    ex.head == :. || throw(ArgumentError)
    tail = ex.args[2]
    tail isa QuoteNode || throw(ArgumentError)
    field = tail.value
    field isa Symbol || throw(ArgmentError)
    subex = ex.args[1]
    return (subex, field)
end

"""
    recursive_getproperty(object, nested_name::Expr)

Call getproperty recursively on `object` to extract the value of some
nested property, as in the following example:

    julia> object = (X = (x = 1, y = 2), Y = 3)
    julia> recursive_getproperty(object, :(X.y))
    2

"""
recursive_getproperty(obj, property::Symbol) = getproperty(obj, property)
function recursive_getproperty(obj, ex::Expr)
    subex, field = reduce_nested_field(ex)
    return recursive_getproperty(recursive_getproperty(obj, subex), field)
end

"""
    recursively_setproperty!(object, nested_name::Expr, value)

Set a nested property of an `object` to `value`, as in the following example:

```
julia> mutable struct Foo
           X
           Y
       end

julia> mutable struct Bar
           x
           y
       end

julia> object = Foo(Bar(1, 2), 3)
Foo(Bar(1, 2), 3)

julia> recursively_setproperty!(object, :(X.y), 42)
42

julia> object
Foo(Bar(1, 42), 3)
```

"""
recursive_setproperty!(obj, property::Symbol, value) =
    setproperty!(obj, property, value)
function recursive_setproperty!(obj, ex::Expr, value)
    subex, field = reduce_nested_field(ex)
    last_obj = recursive_getproperty(obj, subex)
    return recursive_setproperty!(last_obj, field, value)
end

"""
    check_dimension(X, Y)

Check that two vectors or matrices have matching dimensions
"""
function check_dimensions(X::AbstractVecOrMat, Y::AbstractVecOrMat)
    size(X, 1) == size(Y, 1) ||
        throw(DimensionMismatch("The two objects don't have the same " *
                                "number of rows."))
    return nothing
end

"""
_permute_rows(obj, perm)

Internal function to return a vector or matrix with permuted rows given
the permutation `perm`.
"""
function _permute_rows(obj::AbstractVecOrMat, perm::Vector{Int})
    check_dimensions(obj, perm)
    obj isa AbstractVector && return obj[perm]
    obj[perm, :]
end

"""
shuffle_rows(X, Y, ...; rng=)

Return a shuffled view of a vector or  matrix `X` (or set of such) using a
random permutation (which can be seeded specifying `rng`).
"""
function shuffle_rows(X::AbstractVecOrMat, Y::AbstractVecOrMat; rng=nothing)
    check_dimensions(X, Y)
    rng === nothing || Random.seed!(rng)
    perm = randperm(size(X, 1))
    return _permute_rows(X, perm), _permute_rows(Y, perm)
<<<<<<< HEAD
end


## FOR PRETTY PRINTING 

# of coloumns:
function pretty(io::IO, X; showtypes=true, alignment=:l, kwargs...)
    names = schema(X).names |> collect
    if showtypes
        types = schema(X).types |> collect
        scitypes = schema(X).scitypes |> collect
        header = hcat(names, types, scitypes) |> permutedims
    else
        header  = names
    end
    show_color = MLJBase.SHOW_COLOR
    color_off()
    try
        PrettyTables.pretty_table(io, MLJBase.matrix(X),
                                  header; alignment=alignment, kwargs...)
    catch
        println("Trouble displaying table.")
    end
    show_color ? color_on() : color_off()
    return nothing
end

pretty(X; kwargs...) = pretty(stdout, X; kwargs...)

# of long vectors (returns a compact string version of a vector):
function short_string(v::Vector)
    L = length(v)
    if L <= 3
        middle = join(v, ", ")
    else
        middle = string(round3(v[1]), ", ", round3(v[2]),
                        ", ..., ", round3(v[end]))
    end
    return "[$middle]"
end

"""
    unwind(iterators...)

Represent all possible combinations of values generated by `iterators`
as rows of a matrix `A`. In more detail, `A` has one column for each
iterator in `iterators` and one row for each distinct possible
combination of values taken on by the iterators. Elements in the first
column cycle fastest, those in the last clolumn slowest.

### Example

````julia
julia> iterators = ([1, 2], ["a","b"], ["x", "y", "z"]);
julia> MLJTuning.unwind(iterators...)
12×3 Array{Any,2}:
 1  "a"  "x"
 2  "a"  "x"
 1  "b"  "x"
 2  "b"  "x"
 1  "a"  "y"
 2  "a"  "y"
 1  "b"  "y"
 2  "b"  "y"
 1  "a"  "z"
 2  "a"  "z"
 1  "b"  "z"
 2  "b"  "z"
````

"""
function unwind(iterators...)
    n_iterators = length(iterators)
    iterator_lengths = map(length, iterators)

    # product of iterator lengths:
    L = reduce(*, iterator_lengths)
    L != 0 || error("Parameter iterator of length zero encountered.")

    A = Array{Any}(undef, L, n_iterators)  ## TODO: this can be done better
    n_iterators != 0 || return A

    inner = 1
    outer = L
    for j in 1:n_iterators
        outer = outer ÷ iterator_lengths[j]
        A[:,j] = repeat(iterators[j], inner=inner, outer=outer)
        inner *= iterator_lengths[j]
    end
    return A
end

=======
end
>>>>>>> 8cb3233a
<|MERGE_RESOLUTION|>--- conflicted
+++ resolved
@@ -210,7 +210,6 @@
     rng === nothing || Random.seed!(rng)
     perm = randperm(size(X, 1))
     return _permute_rows(X, perm), _permute_rows(Y, perm)
-<<<<<<< HEAD
 end
 
 
@@ -302,7 +301,3 @@
     end
     return A
 end
-
-=======
-end
->>>>>>> 8cb3233a
