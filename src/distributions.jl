--- conflicted
+++ resolved
@@ -32,250 +32,145 @@
 
 ## UNIVARIATE NOMINAL PROBABILITY DISTRIBUTION
 
-<<<<<<< HEAD
 # to pad a dictionary of probabilities with zeros for unseen levels,
 # if the key type is CategoricalElement:
-pad_probabilities(prob_given_level::AbstractDict) = LittleDict(prob_given_level)
-function pad_probabilities(prob_given_level::AbstractDict{<:CategoricalElement, T}) where T
+pad_probabilities(prob_given_level) = prob_given_level
+function pad_probabilities(prob_given_level::Dict{<:CategoricalElement, T}) where T
     proto_element = first(keys(prob_given_level))
-    return merge!(LittleDict([y=>zero(T) for y in classes(proto_element)]),
+    return merge!(Dict([y=>zero(T) for y in classes(proto_element)]),
                   prob_given_level)
 end
 
-=======
->>>>>>> 9ef0b082
-"""
-    UnivariateFinite(classes, p)
+"""
+    UnivariateFinite(levels, p)
 
 A discrete univariate distribution whose finite support is the
-elements of the vector `classes`, and whose corresponding
-probabilities are elements of the vector `p`, which must sum to
-one. Here `classes` must have type
-`AbstractVector{<:CategoricalElement}` where
-
-    CategoricalElement = Union{CategoricalValue,CategoricalString}
-
-and all classes are assumed to share the same categorical pool.
-
-    UnivariateFinite(prob_given_class)
+elements of the vector `levels`, and whose corresponding probabilities
+are elements of the vector `p`, which must sum to one.
+
+In the special case that `levels` has type `AbstractVector{L}` where
+`L <: CategoricalValue` or `L <: CategoricalString` (for example
+`levels` is a `CategoricalVector`) the constructor adds the unobserved
+classes (from the common pool) with probability zero.
+
+    UnivariateFinite(prob_given_level)
 
 A discrete univariate distribution whose finite support is the set of
-keys of the provided dictionary, `prob_given_class`. The dictionary
-keys must be of type `CategoricalValue` (see above) and the dictionary
-values specify the corresponding probabilities.
-
-    classes(d::UnivariateFinite)
-
-A list of categorial values in the common pool of classes used to
-construct `d`. 
-
-    Distributions.support(d::UnivariateFinite)
-
-Those classes associated with non-zero probabilities.
+keys of the provided dictionary, `prob_given_level`. The dictionary
+values specify the corresponding probabilities, which must be
+nonnegative and sum to one. 
+
+In the special case that `keys(prob_given_level)` has type
+`AbstractVector{L}` where `L <: CategoricalValue` or `L <:
+CategoricalString` (for example it is a `CategoricalVector`) the
+constructor adds the unobserved classes from the common pool with
+probability zero.
+
+    levels(d::UnivariateFinite)
+
+Return the levels of `d`.
 
 ````julia
-v = categorical(["yes", "maybe", "no", "yes"])
-d = UnivariateFinite(v[1:2], [0.3, 0.7])
-pdf(d, "yes")     # 0.3
-pdf(d, v[1])      # 0.3
-pdf(d, "no")      # 0.0
-pdf(d, "house")   # throws error
-classes(d) # Array{CategoricalString{UInt32}, 1}["maybe", "no", "yes"]
-support(d) # Array{CategoricalString{UInt32}, 1}["maybe", "no"]
-mode(d)    # CategoricalString{UInt32} "maybe"
-rand(d, 5) # Array{CategoricalString{UInt32}, 1}["maybe", "no", "maybe", "maybe", "no"] or similar
-d = fit(UnivariateFinite, v)
-pdf(d, "maybe") # 0.25 
+d = UnivariateFinite(["yes", "no", "maybe"], [0.1, 0.2, 0.7])
+pdf(d, "no") # 0.2
+mode(d) # "maybe"
+rand(d, 5) # ["maybe", "no", "maybe", "maybe", "no"]
+d = fit(UnivariateFinite, ["maybe", "no", "maybe", "yes"])
+pdf(d, "maybe") ≈ 0.5 # true
+levels(d) # ["yes", "no", "maybe"]
 ````
-See also `classes`, `support`.
-
-"""
-struct UnivariateFinite{L,U,T<:Real} <: Dist.Distribution{Dist.Univariate,NonEuclidean}
-    pool::CategoricalPool{L,U}
-    prob_given_class::LittleDict{U,T}
-end
-
-function UnivariateFinite(prob_given_class::AbstractDict{L}) where L
-    L <: CategoricalElement ||
-        error("The support of a UnivariateFinite can consist only of "*
-              "CategoricalString or CategoricalValue elements. ")
-end
-
-<<<<<<< HEAD
+
+If the element type of `v` is a `CategoricalValue` or
+`CategoricalString`, then `fit(UnivariateFinite, v)` assigns a
+probability of zero to unobserved classes from the common pool.
+
+See also `classes`.
+
 """
 struct UnivariateFinite{L,T<:Real} <: Dist.Distribution{Dist.Univariate,NonEuclidean}
-    prob_given_level::LittleDict{L,T}
-    function UnivariateFinite{L,T}(prob_given_level::AbstractDict{L,T}) where {L,T<:Real}
+    prob_given_level::Dict{L,T}
+    function UnivariateFinite{L,T}(prob_given_level::Dict{L,T}) where {L,T<:Real}
         p = values(prob_given_level) |> collect
         Dist.@check_args(UnivariateFinite, Dist.isprobvec(p))
         return new{L,T}(pad_probabilities(prob_given_level))
-=======
-function UnivariateFinite(prob_given_class::AbstractDict{L,T}) where {U<:Unsigned,L<:CategoricalElement{U},T<:Real}
-    
-    an_element = first(keys(prob_given_class))
-    pool = an_element.pool
-    
-    p = values(prob_given_class) |> collect
-    Dist.@check_args(UnivariateFinite, Dist.isprobvec(p))
-    
-    d = LittleDict{U,T}()
-    for key in classes(an_element)
-        haskey(prob_given_class, key) && (d[key.level] = prob_given_class[key] )
->>>>>>> 9ef0b082
-    end
-    return UnivariateFinite(pool, d)
-end
-
-function UnivariateFinite(classes::AbstractVector{L},
-                          p::AbstractVector{<:Real}) where L
-    L <: CategoricalElement || error("classes must have CategoricalValue or "*
-                                     "CategoricalString type.")
-    Dist.@check_args(UnivariateFinite, length(classes)==length(p))
-    prob_given_class = LittleDict([classes[i]=>p[i] for i in eachindex(p)])
-    return  UnivariateFinite(prob_given_class)
-end
-
-<<<<<<< HEAD
-UnivariateFinite(prob_given_level::AbstractDict{L,T}) where {L,T<:Real} =
+    end
+end
+
+UnivariateFinite(prob_given_level::Dict{L,T}) where {L,T<:Real} =
     UnivariateFinite{L,T}(prob_given_level)
 
 function UnivariateFinite(levels::AbstractVector, p::AbstractVector{<:Real})
         Dist.@check_args(UnivariateFinite, length(levels)==length(p))
-    prob_given_level = LittleDict([levels[i]=>p[i] for i in eachindex(p)])
+    prob_given_level = Dict([levels[i]=>p[i] for i in eachindex(p)])
     return  UnivariateFinite(prob_given_level)
-=======
-function classes(d::UnivariateFinite)
-    p = d.pool
-    return [p.valindex[p.invindex[v]] for v in p.levels]
-#    return (d.pool).valindex[sortperm(d.pool.order)]
-end
-
-function Distributions.support(d::UnivariateFinite)
-    p = d.pool
-    return sort(p.valindex[collect(keys(d.prob_given_class))])
->>>>>>> 9ef0b082
-end
-
-function Base.show(stream::IO, d::UnivariateFinite)
-    support = Dist.support(d)
-    x1 = first(support)
-    p1 = d.prob_given_class[x1.level]
-    str = "UnivariateFinite($x1=>$p1"
-    pairs = (x=>d.prob_given_class[x.level] for x in support[2:end])
-    for pair in pairs
-        str *= ", $(pair[1])=>$(pair[2])"
-    end
-    str *= ")"
-    show(stream, str)
-end
-
-function average(dvec::AbstractVector{UnivariateFinite{L,U,T}};
-                 weights=nothing) where {L,U,T}
+end
+
+CategoricalArrays.levels(d::UnivariateFinite) = collect(keys(d.prob_given_level))
+
+function average(dvec::Vector{UnivariateFinite{L,T}}; weights=nothing) where {L,T}
 
     n = length(dvec)
     
     Dist.@check_args(UnivariateFinite, weights == nothing || n==length(weights))
 
-    # check all distributions have consistent pool:
-    first_index = first(dvec).pool.index
-    for d in dvec
-        d.pool.index == first_index ||
-            error("Averaging UnivariateFinite distributions with incompatible"*
-                  " pools. ")
-    end
-
-    # get all refs:
-    refs = reduce(union, [keys(d.prob_given_class) for d in dvec])
-
-    # pad each individual dicts so they have common keys:
-    z = LittleDict{U,T}([x => zero(T) for x in refs]...)    
-    prob_given_class_vec = map(dvec) do d
-        merge(z, d.prob_given_class)
+    if weights == nothing
+        weights = fill(1/n, n)
+    else
+        weights = weights/sum(weights)
+    end
+            
+    # get all levels:
+    levels = reduce(union, [keys(d.prob_given_level) for d in dvec])
+
+    z = Dict{L,T}([x => zero(T) for x in levels]...)
+    prob_given_level_vec = map(dvec) do d
+        merge(z, d.prob_given_level)
     end
 
     # initialize the prob dictionary for the distribution sum:
-<<<<<<< HEAD
-    prob_given_level = LittleDict{L,T}()
+    prob_given_level = Dict{L,T}()
     for x in levels
         prob_given_level[x] = zero(T)
-=======
-    prob_given_class = LittleDict{U,T}()
-    for x in refs
-        prob_given_class[x] = zero(T)
->>>>>>> 9ef0b082
     end
     
     # sum up:
-    if weights == nothing
-        scale = 1/n
-        for x in refs
-            for k in 1:n
-                prob_given_class[x] += scale*prob_given_class_vec[k][x]
-            end
+    for x in levels
+        for k in 1:n
+            prob_given_level[x] += weights[k]*prob_given_level_vec[k][x]
         end
-    else
-        scale = 1/sum(weights)
-        for x in refs
-            for k in 1:n
-                prob_given_class[x] +=
-                    weights[k]*prob_given_class_vec[k][x]*scale
-            end
-        end
-    end
-
-    return UnivariateFinite(first(dvec).pool, prob_given_class)
-    
+    end
+
+    return UnivariateFinite(prob_given_level)
+
 end        
 
 function Distributions.mode(d::UnivariateFinite)
-    dic = d.prob_given_class
+    dic = d.prob_given_level
     p = values(dic)
     max_prob = maximum(p)
-    m = first(first(dic)) # mode, just some ref for now
+    m = first(first(dic)) # mode, just some level for now
     for (x, prob) in dic
         if prob == max_prob
             m = x
             break
         end
     end
-    return d.pool.valindex[m]
-end
-
-function _pdf(d::UnivariateFinite{L,U,T}, ref) where {L,U,T}
-    if haskey(d.prob_given_class, ref)
-        return d.prob_given_class[ref]
-    else
-        return zero(T)
-    end
-end
-
-function Distributions.pdf(d::UnivariateFinite{L,U,T},
-                           x::CategoricalElement) where {L,U,T}
-    x in classes(d) || throw(ArgumentError(""))
-    return _pdf(d, x.level)
-end
-
-function Distributions.pdf(d::UnivariateFinite{L,U,T},
-                           level::L) where {L,U,T}
-    if haskey(d.pool.invindex, level)
-        return _pdf(d, d.pool.invindex[level])
-    else
-        throw(ArgumentError(""))
-    end
-end
-
+    return m
+end
+
+Distributions.pdf(d::UnivariateFinite, x) = d.prob_given_level[x]
 
 """
     _cummulative(d::UnivariateFinite)
 
 Return the cummulative probability vector `[0, ..., 1]` for the
 distribution `d`, using whatever ordering is used in the dictionary
-`d.prob_given_class`. Used only for to implement random sampling from
+`d.prob_given_level`. Used only for to implement random sampling from
 `d`.
 
 """
-function _cummulative(d::UnivariateFinite{L,U,T}) where {L,U,T<:Real}
-    p = collect(values(d.prob_given_class))
+function _cummulative(d::UnivariateFinite{L,T}) where {L,T<:Real}
+    p = collect(values(d.prob_given_level))
     K = length(p)
     p_cummulative = Array{T}(undef, K + 1)
     p_cummulative[1] = zero(T)
@@ -311,33 +206,23 @@
 
 function Base.rand(d::UnivariateFinite)
     p_cummulative = _cummulative(d)
-    classes = d.pool.valindex[collect(keys(d.prob_given_class))]
-    return classes[_rand(p_cummulative)]
+    levels = collect(keys(d.prob_given_level))
+    return levels[_rand(p_cummulative)]
 end
 
 function Base.rand(d::UnivariateFinite, n::Int)
     p_cummulative = _cummulative(d)
-    classes = d.pool.valindex[collect(keys(d.prob_given_class))]
-    return [classes[_rand(p_cummulative)] for i in 1:n]
-end
-
-function Distributions.fit(d::Type{<:UnivariateFinite},
-                           v::AbstractVector{L}) where L
-    L <: CategoricalElement ||
-        error("Can only fit a UnivariateFinite distribution to samples of "*
-              "CategoricalValue or CategoricalString type. ")
+    levels = collect(keys(d.prob_given_level))
+    return [levels[_rand(p_cummulative)] for i in 1:n]
+end
+
+function Distributions.fit(d::Type{<:UnivariateFinite}, v::AbstractVector)
     vpure = skipmissing(v) |> collect
     isempty(vpure) && error("No non-missing data to fit. ")
     N = length(vpure)
-<<<<<<< HEAD
     count_given_level = Dist.countmap(vpure)
-    prob_given_level = LittleDict([x=>c/N for (x, c) in count_given_level])
+    prob_given_level = Dict([x=>c/N for (x, c) in count_given_level])
     return UnivariateFinite(prob_given_level)
-=======
-    count_given_class = Dist.countmap(vpure)
-    prob_given_class = LittleDict([x=>c/N for (x, c) in count_given_class])
-    return UnivariateFinite(prob_given_class)
->>>>>>> 9ef0b082
 end
     
     
